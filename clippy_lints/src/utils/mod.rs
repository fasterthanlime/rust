#[macro_use]
pub mod sym_helper;

#[allow(clippy::module_name_repetitions)]
pub mod ast_utils;
pub mod attrs;
pub mod author;
pub mod camel_case;
pub mod comparisons;
pub mod conf;
pub mod constants;
mod diagnostics;
pub mod eager_or_lazy;
pub mod higher;
mod hir_utils;
pub mod inspector;
#[cfg(feature = "internal-lints")]
pub mod internal_lints;
pub mod numeric_literal;
pub mod paths;
pub mod ptr;
pub mod qualify_min_const_fn;
pub mod sugg;
pub mod usage;
pub mod visitors;

pub use self::attrs::*;
pub use self::diagnostics::*;
pub use self::hir_utils::{both, eq_expr_value, over, SpanlessEq, SpanlessHash};

use std::borrow::Cow;
use std::collections::hash_map::Entry;
use std::hash::BuildHasherDefault;

use if_chain::if_chain;
use rustc_ast::ast::{self, Attribute, LitKind};
use rustc_data_structures::fx::FxHashMap;
use rustc_errors::Applicability;
use rustc_hir as hir;
use rustc_hir::def::{DefKind, Res};
use rustc_hir::def_id::{DefId, LOCAL_CRATE};
use rustc_hir::intravisit::{self, NestedVisitorMap, Visitor};
use rustc_hir::Node;
use rustc_hir::{
    def, Arm, Block, Body, Constness, Crate, Expr, ExprKind, FnDecl, HirId, ImplItem, ImplItemKind, Item, ItemKind,
    MatchSource, Param, Pat, PatKind, Path, PathSegment, QPath, TraitItem, TraitItemKind, TraitRef, TyKind, Unsafety,
};
use rustc_infer::infer::TyCtxtInferExt;
use rustc_lint::{LateContext, Level, Lint, LintContext};
use rustc_middle::hir::exports::Export;
use rustc_middle::hir::map::Map;
use rustc_middle::ty::subst::{GenericArg, GenericArgKind};
use rustc_middle::ty::{self, layout::IntegerExt, Ty, TyCtxt, TypeFoldable};
use rustc_semver::RustcVersion;
use rustc_session::Session;
use rustc_span::hygiene::{ExpnKind, MacroKind};
use rustc_span::source_map::original_sp;
use rustc_span::sym;
use rustc_span::symbol::{kw, Symbol};
use rustc_span::{BytePos, Pos, Span, DUMMY_SP};
use rustc_target::abi::Integer;
use rustc_trait_selection::traits::query::normalize::AtExt;
use smallvec::SmallVec;

use crate::consts::{constant, Constant};

pub fn parse_msrv(msrv: &str, sess: Option<&Session>, span: Option<Span>) -> Option<RustcVersion> {
    if let Ok(version) = RustcVersion::parse(msrv) {
        return Some(version);
    } else if let Some(sess) = sess {
        if let Some(span) = span {
            sess.span_err(span, &format!("`{}` is not a valid Rust version", msrv));
        }
    }
    None
}

pub fn meets_msrv(msrv: Option<&RustcVersion>, lint_msrv: &RustcVersion) -> bool {
    msrv.map_or(true, |msrv| msrv.meets(*lint_msrv))
}

macro_rules! extract_msrv_attr {
    (LateContext) => {
        extract_msrv_attr!(@LateContext, ());
    };
    (EarlyContext) => {
        extract_msrv_attr!(@EarlyContext);
    };
    (@$context:ident$(, $call:tt)?) => {
        fn enter_lint_attrs(&mut self, cx: &rustc_lint::$context<'tcx>, attrs: &'tcx [rustc_ast::ast::Attribute]) {
            use $crate::utils::get_unique_inner_attr;
            match get_unique_inner_attr(cx.sess$($call)?, attrs, "msrv") {
                Some(msrv_attr) => {
                    if let Some(msrv) = msrv_attr.value_str() {
                        self.msrv = $crate::utils::parse_msrv(
                            &msrv.to_string(),
                            Some(cx.sess$($call)?),
                            Some(msrv_attr.span),
                        );
                    } else {
                        cx.sess$($call)?.span_err(msrv_attr.span, "bad clippy attribute");
                    }
                },
                _ => (),
            }
        }
    };
}

/// Returns `true` if the two spans come from differing expansions (i.e., one is
/// from a macro and one isn't).
#[must_use]
pub fn differing_macro_contexts(lhs: Span, rhs: Span) -> bool {
    rhs.ctxt() != lhs.ctxt()
}

/// Returns `true` if the given `NodeId` is inside a constant context
///
/// # Example
///
/// ```rust,ignore
/// if in_constant(cx, expr.hir_id) {
///     // Do something
/// }
/// ```
pub fn in_constant(cx: &LateContext<'_>, id: HirId) -> bool {
    let parent_id = cx.tcx.hir().get_parent_item(id);
    match cx.tcx.hir().get(parent_id) {
        Node::Item(&Item {
            kind: ItemKind::Const(..) | ItemKind::Static(..),
            ..
        })
        | Node::TraitItem(&TraitItem {
            kind: TraitItemKind::Const(..),
            ..
        })
        | Node::ImplItem(&ImplItem {
            kind: ImplItemKind::Const(..),
            ..
        })
        | Node::AnonConst(_) => true,
        Node::Item(&Item {
            kind: ItemKind::Fn(ref sig, ..),
            ..
        })
        | Node::ImplItem(&ImplItem {
            kind: ImplItemKind::Fn(ref sig, _),
            ..
        }) => sig.header.constness == Constness::Const,
        _ => false,
    }
}

/// Returns `true` if this `span` was expanded by any macro.
#[must_use]
pub fn in_macro(span: Span) -> bool {
    if span.from_expansion() {
        !matches!(span.ctxt().outer_expn_data().kind, ExpnKind::Desugaring(..))
    } else {
        false
    }
}

// If the snippet is empty, it's an attribute that was inserted during macro
// expansion and we want to ignore those, because they could come from external
// sources that the user has no control over.
// For some reason these attributes don't have any expansion info on them, so
// we have to check it this way until there is a better way.
pub fn is_present_in_source<T: LintContext>(cx: &T, span: Span) -> bool {
    if let Some(snippet) = snippet_opt(cx, span) {
        if snippet.is_empty() {
            return false;
        }
    }
    true
}

/// Checks if given pattern is a wildcard (`_`)
pub fn is_wild<'tcx>(pat: &impl std::ops::Deref<Target = Pat<'tcx>>) -> bool {
    matches!(pat.kind, PatKind::Wild)
}

/// Checks if type is struct, enum or union type with the given def path.
///
/// If the type is a diagnostic item, use `is_type_diagnostic_item` instead.
/// If you change the signature, remember to update the internal lint `MatchTypeOnDiagItem`
pub fn match_type(cx: &LateContext<'_>, ty: Ty<'_>, path: &[&str]) -> bool {
    match ty.kind() {
        ty::Adt(adt, _) => match_def_path(cx, adt.did, path),
        _ => false,
    }
}

/// Checks if the type is equal to a diagnostic item
///
/// If you change the signature, remember to update the internal lint `MatchTypeOnDiagItem`
pub fn is_type_diagnostic_item(cx: &LateContext<'_>, ty: Ty<'_>, diag_item: Symbol) -> bool {
    match ty.kind() {
        ty::Adt(adt, _) => cx.tcx.is_diagnostic_item(diag_item, adt.did),
        _ => false,
    }
}

/// Checks if the type is equal to a lang item
pub fn is_type_lang_item(cx: &LateContext<'_>, ty: Ty<'_>, lang_item: hir::LangItem) -> bool {
    match ty.kind() {
        ty::Adt(adt, _) => cx.tcx.lang_items().require(lang_item).unwrap() == adt.did,
        _ => false,
    }
}

/// Checks if the method call given in `expr` belongs to the given trait.
pub fn match_trait_method(cx: &LateContext<'_>, expr: &Expr<'_>, path: &[&str]) -> bool {
    let def_id = cx.typeck_results().type_dependent_def_id(expr.hir_id).unwrap();
    let trt_id = cx.tcx.trait_of_item(def_id);
    trt_id.map_or(false, |trt_id| match_def_path(cx, trt_id, path))
}

/// Checks if an expression references a variable of the given name.
pub fn match_var(expr: &Expr<'_>, var: Symbol) -> bool {
    if let ExprKind::Path(QPath::Resolved(None, ref path)) = expr.kind {
        if let [p] = path.segments {
            return p.ident.name == var;
        }
    }
    false
}

pub fn last_path_segment<'tcx>(path: &QPath<'tcx>) -> &'tcx PathSegment<'tcx> {
    match *path {
        QPath::Resolved(_, ref path) => path.segments.last().expect("A path must have at least one segment"),
        QPath::TypeRelative(_, ref seg) => seg,
        QPath::LangItem(..) => panic!("last_path_segment: lang item has no path segments"),
    }
}

pub fn single_segment_path<'tcx>(path: &QPath<'tcx>) -> Option<&'tcx PathSegment<'tcx>> {
    match *path {
        QPath::Resolved(_, ref path) => path.segments.get(0),
        QPath::TypeRelative(_, ref seg) => Some(seg),
        QPath::LangItem(..) => None,
    }
}

/// Matches a `QPath` against a slice of segment string literals.
///
/// There is also `match_path` if you are dealing with a `rustc_hir::Path` instead of a
/// `rustc_hir::QPath`.
///
/// # Examples
/// ```rust,ignore
/// match_qpath(path, &["std", "rt", "begin_unwind"])
/// ```
pub fn match_qpath(path: &QPath<'_>, segments: &[&str]) -> bool {
    match *path {
        QPath::Resolved(_, ref path) => match_path(path, segments),
        QPath::TypeRelative(ref ty, ref segment) => match ty.kind {
            TyKind::Path(ref inner_path) => {
                if let [prefix @ .., end] = segments {
                    if match_qpath(inner_path, prefix) {
                        return segment.ident.name.as_str() == *end;
                    }
                }
                false
            },
            _ => false,
        },
        QPath::LangItem(..) => false,
    }
}

/// Matches a `Path` against a slice of segment string literals.
///
/// There is also `match_qpath` if you are dealing with a `rustc_hir::QPath` instead of a
/// `rustc_hir::Path`.
///
/// # Examples
///
/// ```rust,ignore
/// if match_path(&trait_ref.path, &paths::HASH) {
///     // This is the `std::hash::Hash` trait.
/// }
///
/// if match_path(ty_path, &["rustc", "lint", "Lint"]) {
///     // This is a `rustc_middle::lint::Lint`.
/// }
/// ```
pub fn match_path(path: &Path<'_>, segments: &[&str]) -> bool {
    path.segments
        .iter()
        .rev()
        .zip(segments.iter().rev())
        .all(|(a, b)| a.ident.name.as_str() == *b)
}

/// Matches a `Path` against a slice of segment string literals, e.g.
///
/// # Examples
/// ```rust,ignore
/// match_path_ast(path, &["std", "rt", "begin_unwind"])
/// ```
pub fn match_path_ast(path: &ast::Path, segments: &[&str]) -> bool {
    path.segments
        .iter()
        .rev()
        .zip(segments.iter().rev())
        .all(|(a, b)| a.ident.name.as_str() == *b)
}

/// Gets the definition associated to a path.
#[allow(clippy::shadow_unrelated)] // false positive #6563
<<<<<<< HEAD
pub fn path_to_res(cx: &LateContext<'_>, path: &[&str]) -> Option<Res> {
=======
pub fn path_to_res(cx: &LateContext<'_>, path: &[&str]) -> Res {
    macro_rules! try_res {
        ($e:expr) => {
            match $e {
                Some(e) => e,
                None => return Res::Err,
            }
        };
    }
>>>>>>> 11edf929
    fn item_child_by_name<'tcx>(tcx: TyCtxt<'tcx>, def_id: DefId, name: &str) -> Option<&'tcx Export<HirId>> {
        tcx.item_children(def_id)
            .iter()
            .find(|item| item.ident.name.as_str() == name)
    }

    let (krate, first, path) = match *path {
        [krate, first, ref path @ ..] => (krate, first, path),
<<<<<<< HEAD
        _ => return None,
    };
    let tcx = cx.tcx;
    let crates = tcx.crates();
    let krate = crates.iter().find(|&&num| tcx.crate_name(num).as_str() == krate)?;
    let first = item_child_by_name(tcx, krate.as_def_id(), first)?;
=======
        _ => return Res::Err,
    };
    let tcx = cx.tcx;
    let crates = tcx.crates();
    let krate = try_res!(crates.iter().find(|&&num| tcx.crate_name(num).as_str() == krate));
    let first = try_res!(item_child_by_name(tcx, krate.as_def_id(), first));
>>>>>>> 11edf929
    let last = path
        .iter()
        .copied()
        // `get_def_path` seems to generate these empty segments for extern blocks.
        // We can just ignore them.
        .filter(|segment| !segment.is_empty())
        // for each segment, find the child item
        .try_fold(first, |item, segment| {
            let def_id = item.res.def_id();
            if let Some(item) = item_child_by_name(tcx, def_id, segment) {
                Some(item)
            } else if matches!(item.res, Res::Def(DefKind::Enum | DefKind::Struct, _)) {
                // it is not a child item so check inherent impl items
                tcx.inherent_impls(def_id)
                    .iter()
                    .find_map(|&impl_def_id| item_child_by_name(tcx, impl_def_id, segment))
            } else {
                None
            }
<<<<<<< HEAD
        })?;
    Some(last.res)
=======
        });
    try_res!(last).res
>>>>>>> 11edf929
}

/// Convenience function to get the `DefId` of a trait by path.
/// It could be a trait or trait alias.
pub fn get_trait_def_id(cx: &LateContext<'_>, path: &[&str]) -> Option<DefId> {
    match path_to_res(cx, path) {
        Res::Def(DefKind::Trait | DefKind::TraitAlias, trait_id) => Some(trait_id),
        _ => None,
    }
}

/// Checks whether a type implements a trait.
/// See also `get_trait_def_id`.
pub fn implements_trait<'tcx>(
    cx: &LateContext<'tcx>,
    ty: Ty<'tcx>,
    trait_id: DefId,
    ty_params: &[GenericArg<'tcx>],
) -> bool {
    // Do not check on infer_types to avoid panic in evaluate_obligation.
    if ty.has_infer_types() {
        return false;
    }
    let ty = cx.tcx.erase_regions(ty);
    if ty.has_escaping_bound_vars() {
        return false;
    }
    let ty_params = cx.tcx.mk_substs(ty_params.iter());
    cx.tcx.type_implements_trait((trait_id, ty, ty_params, cx.param_env))
}

/// Gets the `hir::TraitRef` of the trait the given method is implemented for.
///
/// Use this if you want to find the `TraitRef` of the `Add` trait in this example:
///
/// ```rust
/// struct Point(isize, isize);
///
/// impl std::ops::Add for Point {
///     type Output = Self;
///
///     fn add(self, other: Self) -> Self {
///         Point(0, 0)
///     }
/// }
/// ```
pub fn trait_ref_of_method<'tcx>(cx: &LateContext<'tcx>, hir_id: HirId) -> Option<&'tcx TraitRef<'tcx>> {
    // Get the implemented trait for the current function
    let parent_impl = cx.tcx.hir().get_parent_item(hir_id);
    if_chain! {
        if parent_impl != hir::CRATE_HIR_ID;
        if let hir::Node::Item(item) = cx.tcx.hir().get(parent_impl);
        if let hir::ItemKind::Impl(impl_) = &item.kind;
        then { return impl_.of_trait.as_ref(); }
    }
    None
}

/// Checks whether this type implements `Drop`.
pub fn has_drop<'tcx>(cx: &LateContext<'tcx>, ty: Ty<'tcx>) -> bool {
    match ty.ty_adt_def() {
        Some(def) => def.has_dtor(cx.tcx),
        None => false,
    }
}

/// Returns the method names and argument list of nested method call expressions that make up
/// `expr`. method/span lists are sorted with the most recent call first.
pub fn method_calls<'tcx>(
    expr: &'tcx Expr<'tcx>,
    max_depth: usize,
) -> (Vec<Symbol>, Vec<&'tcx [Expr<'tcx>]>, Vec<Span>) {
    let mut method_names = Vec::with_capacity(max_depth);
    let mut arg_lists = Vec::with_capacity(max_depth);
    let mut spans = Vec::with_capacity(max_depth);

    let mut current = expr;
    for _ in 0..max_depth {
        if let ExprKind::MethodCall(path, span, args, _) = &current.kind {
            if args.iter().any(|e| e.span.from_expansion()) {
                break;
            }
            method_names.push(path.ident.name);
            arg_lists.push(&**args);
            spans.push(*span);
            current = &args[0];
        } else {
            break;
        }
    }

    (method_names, arg_lists, spans)
}

/// Matches an `Expr` against a chain of methods, and return the matched `Expr`s.
///
/// For example, if `expr` represents the `.baz()` in `foo.bar().baz()`,
/// `method_chain_args(expr, &["bar", "baz"])` will return a `Vec`
/// containing the `Expr`s for
/// `.bar()` and `.baz()`
pub fn method_chain_args<'a>(expr: &'a Expr<'_>, methods: &[&str]) -> Option<Vec<&'a [Expr<'a>]>> {
    let mut current = expr;
    let mut matched = Vec::with_capacity(methods.len());
    for method_name in methods.iter().rev() {
        // method chains are stored last -> first
        if let ExprKind::MethodCall(ref path, _, ref args, _) = current.kind {
            if path.ident.name.as_str() == *method_name {
                if args.iter().any(|e| e.span.from_expansion()) {
                    return None;
                }
                matched.push(&**args); // build up `matched` backwards
                current = &args[0] // go to parent expression
            } else {
                return None;
            }
        } else {
            return None;
        }
    }
    // Reverse `matched` so that it is in the same order as `methods`.
    matched.reverse();
    Some(matched)
}

/// Returns `true` if the provided `def_id` is an entrypoint to a program.
pub fn is_entrypoint_fn(cx: &LateContext<'_>, def_id: DefId) -> bool {
    cx.tcx
        .entry_fn(LOCAL_CRATE)
        .map_or(false, |(entry_fn_def_id, _)| def_id == entry_fn_def_id.to_def_id())
}

/// Returns `true` if the expression is in the program's `#[panic_handler]`.
pub fn is_in_panic_handler(cx: &LateContext<'_>, e: &Expr<'_>) -> bool {
    let parent = cx.tcx.hir().get_parent_item(e.hir_id);
    let def_id = cx.tcx.hir().local_def_id(parent).to_def_id();
    Some(def_id) == cx.tcx.lang_items().panic_impl()
}

/// Gets the name of the item the expression is in, if available.
pub fn get_item_name(cx: &LateContext<'_>, expr: &Expr<'_>) -> Option<Symbol> {
    let parent_id = cx.tcx.hir().get_parent_item(expr.hir_id);
    match cx.tcx.hir().find(parent_id) {
        Some(
            Node::Item(Item { ident, .. })
            | Node::TraitItem(TraitItem { ident, .. })
            | Node::ImplItem(ImplItem { ident, .. }),
        ) => Some(ident.name),
        _ => None,
    }
}

/// Gets the name of a `Pat`, if any.
pub fn get_pat_name(pat: &Pat<'_>) -> Option<Symbol> {
    match pat.kind {
        PatKind::Binding(.., ref spname, _) => Some(spname.name),
        PatKind::Path(ref qpath) => single_segment_path(qpath).map(|ps| ps.ident.name),
        PatKind::Box(ref p) | PatKind::Ref(ref p, _) => get_pat_name(&*p),
        _ => None,
    }
}

struct ContainsName {
    name: Symbol,
    result: bool,
}

impl<'tcx> Visitor<'tcx> for ContainsName {
    type Map = Map<'tcx>;

    fn visit_name(&mut self, _: Span, name: Symbol) {
        if self.name == name {
            self.result = true;
        }
    }
    fn nested_visit_map(&mut self) -> NestedVisitorMap<Self::Map> {
        NestedVisitorMap::None
    }
}

/// Checks if an `Expr` contains a certain name.
pub fn contains_name(name: Symbol, expr: &Expr<'_>) -> bool {
    let mut cn = ContainsName { name, result: false };
    cn.visit_expr(expr);
    cn.result
}

/// Returns `true` if `expr` contains a return expression
pub fn contains_return(expr: &hir::Expr<'_>) -> bool {
    struct RetCallFinder {
        found: bool,
    }

    impl<'tcx> hir::intravisit::Visitor<'tcx> for RetCallFinder {
        type Map = Map<'tcx>;

        fn visit_expr(&mut self, expr: &'tcx hir::Expr<'_>) {
            if self.found {
                return;
            }
            if let hir::ExprKind::Ret(..) = &expr.kind {
                self.found = true;
            } else {
                hir::intravisit::walk_expr(self, expr);
            }
        }

        fn nested_visit_map(&mut self) -> hir::intravisit::NestedVisitorMap<Self::Map> {
            hir::intravisit::NestedVisitorMap::None
        }
    }

    let mut visitor = RetCallFinder { found: false };
    visitor.visit_expr(expr);
    visitor.found
}

struct FindMacroCalls<'a, 'b> {
    names: &'a [&'b str],
    result: Vec<Span>,
}

impl<'a, 'b, 'tcx> Visitor<'tcx> for FindMacroCalls<'a, 'b> {
    type Map = Map<'tcx>;

    fn visit_expr(&mut self, expr: &'tcx Expr<'_>) {
        if self.names.iter().any(|fun| is_expn_of(expr.span, fun).is_some()) {
            self.result.push(expr.span);
        }
        // and check sub-expressions
        intravisit::walk_expr(self, expr);
    }

    fn nested_visit_map(&mut self) -> NestedVisitorMap<Self::Map> {
        NestedVisitorMap::None
    }
}

/// Finds calls of the specified macros in a function body.
pub fn find_macro_calls(names: &[&str], body: &Body<'_>) -> Vec<Span> {
    let mut fmc = FindMacroCalls {
        names,
        result: Vec::new(),
    };
    fmc.visit_expr(&body.value);
    fmc.result
}

/// Converts a span to a code snippet if available, otherwise use default.
///
/// This is useful if you want to provide suggestions for your lint or more generally, if you want
/// to convert a given `Span` to a `str`.
///
/// # Example
/// ```rust,ignore
/// snippet(cx, expr.span, "..")
/// ```
pub fn snippet<'a, T: LintContext>(cx: &T, span: Span, default: &'a str) -> Cow<'a, str> {
    snippet_opt(cx, span).map_or_else(|| Cow::Borrowed(default), From::from)
}

/// Same as `snippet`, but it adapts the applicability level by following rules:
///
/// - Applicability level `Unspecified` will never be changed.
/// - If the span is inside a macro, change the applicability level to `MaybeIncorrect`.
/// - If the default value is used and the applicability level is `MachineApplicable`, change it to
/// `HasPlaceholders`
pub fn snippet_with_applicability<'a, T: LintContext>(
    cx: &T,
    span: Span,
    default: &'a str,
    applicability: &mut Applicability,
) -> Cow<'a, str> {
    if *applicability != Applicability::Unspecified && span.from_expansion() {
        *applicability = Applicability::MaybeIncorrect;
    }
    snippet_opt(cx, span).map_or_else(
        || {
            if *applicability == Applicability::MachineApplicable {
                *applicability = Applicability::HasPlaceholders;
            }
            Cow::Borrowed(default)
        },
        From::from,
    )
}

/// Same as `snippet`, but should only be used when it's clear that the input span is
/// not a macro argument.
pub fn snippet_with_macro_callsite<'a, T: LintContext>(cx: &T, span: Span, default: &'a str) -> Cow<'a, str> {
    snippet(cx, span.source_callsite(), default)
}

/// Converts a span to a code snippet. Returns `None` if not available.
pub fn snippet_opt<T: LintContext>(cx: &T, span: Span) -> Option<String> {
    cx.sess().source_map().span_to_snippet(span).ok()
}

/// Converts a span (from a block) to a code snippet if available, otherwise use default.
///
/// This trims the code of indentation, except for the first line. Use it for blocks or block-like
/// things which need to be printed as such.
///
/// The `indent_relative_to` arg can be used, to provide a span, where the indentation of the
/// resulting snippet of the given span.
///
/// # Example
///
/// ```rust,ignore
/// snippet_block(cx, block.span, "..", None)
/// // where, `block` is the block of the if expr
///     if x {
///         y;
///     }
/// // will return the snippet
/// {
///     y;
/// }
/// ```
///
/// ```rust,ignore
/// snippet_block(cx, block.span, "..", Some(if_expr.span))
/// // where, `block` is the block of the if expr
///     if x {
///         y;
///     }
/// // will return the snippet
/// {
///         y;
///     } // aligned with `if`
/// ```
/// Note that the first line of the snippet always has 0 indentation.
pub fn snippet_block<'a, T: LintContext>(
    cx: &T,
    span: Span,
    default: &'a str,
    indent_relative_to: Option<Span>,
) -> Cow<'a, str> {
    let snip = snippet(cx, span, default);
    let indent = indent_relative_to.and_then(|s| indent_of(cx, s));
    reindent_multiline(snip, true, indent)
}

/// Same as `snippet_block`, but adapts the applicability level by the rules of
/// `snippet_with_applicability`.
pub fn snippet_block_with_applicability<'a, T: LintContext>(
    cx: &T,
    span: Span,
    default: &'a str,
    indent_relative_to: Option<Span>,
    applicability: &mut Applicability,
) -> Cow<'a, str> {
    let snip = snippet_with_applicability(cx, span, default, applicability);
    let indent = indent_relative_to.and_then(|s| indent_of(cx, s));
    reindent_multiline(snip, true, indent)
}

/// Returns a new Span that extends the original Span to the first non-whitespace char of the first
/// line.
///
/// ```rust,ignore
///     let x = ();
/// //          ^^
/// // will be converted to
///     let x = ();
/// //  ^^^^^^^^^^
/// ```
pub fn first_line_of_span<T: LintContext>(cx: &T, span: Span) -> Span {
    first_char_in_first_line(cx, span).map_or(span, |first_char_pos| span.with_lo(first_char_pos))
}

fn first_char_in_first_line<T: LintContext>(cx: &T, span: Span) -> Option<BytePos> {
    let line_span = line_span(cx, span);
    snippet_opt(cx, line_span).and_then(|snip| {
        snip.find(|c: char| !c.is_whitespace())
            .map(|pos| line_span.lo() + BytePos::from_usize(pos))
    })
}

/// Returns the indentation of the line of a span
///
/// ```rust,ignore
/// let x = ();
/// //      ^^ -- will return 0
///     let x = ();
/// //          ^^ -- will return 4
/// ```
pub fn indent_of<T: LintContext>(cx: &T, span: Span) -> Option<usize> {
    snippet_opt(cx, line_span(cx, span)).and_then(|snip| snip.find(|c: char| !c.is_whitespace()))
}

/// Returns the positon just before rarrow
///
/// ```rust,ignore
/// fn into(self) -> () {}
///              ^
/// // in case of unformatted code
/// fn into2(self)-> () {}
///               ^
/// fn into3(self)   -> () {}
///               ^
/// ```
pub fn position_before_rarrow(s: &str) -> Option<usize> {
    s.rfind("->").map(|rpos| {
        let mut rpos = rpos;
        let chars: Vec<char> = s.chars().collect();
        while rpos > 1 {
            if let Some(c) = chars.get(rpos - 1) {
                if c.is_whitespace() {
                    rpos -= 1;
                    continue;
                }
            }
            break;
        }
        rpos
    })
}

/// Extends the span to the beginning of the spans line, incl. whitespaces.
///
/// ```rust,ignore
///        let x = ();
/// //             ^^
/// // will be converted to
///        let x = ();
/// // ^^^^^^^^^^^^^^
/// ```
fn line_span<T: LintContext>(cx: &T, span: Span) -> Span {
    let span = original_sp(span, DUMMY_SP);
    let source_map_and_line = cx.sess().source_map().lookup_line(span.lo()).unwrap();
    let line_no = source_map_and_line.line;
    let line_start = source_map_and_line.sf.lines[line_no];
    Span::new(line_start, span.hi(), span.ctxt())
}

/// Like `snippet_block`, but add braces if the expr is not an `ExprKind::Block`.
/// Also takes an `Option<String>` which can be put inside the braces.
pub fn expr_block<'a, T: LintContext>(
    cx: &T,
    expr: &Expr<'_>,
    option: Option<String>,
    default: &'a str,
    indent_relative_to: Option<Span>,
) -> Cow<'a, str> {
    let code = snippet_block(cx, expr.span, default, indent_relative_to);
    let string = option.unwrap_or_default();
    if expr.span.from_expansion() {
        Cow::Owned(format!("{{ {} }}", snippet_with_macro_callsite(cx, expr.span, default)))
    } else if let ExprKind::Block(_, _) = expr.kind {
        Cow::Owned(format!("{}{}", code, string))
    } else if string.is_empty() {
        Cow::Owned(format!("{{ {} }}", code))
    } else {
        Cow::Owned(format!("{{\n{};\n{}\n}}", code, string))
    }
}

/// Reindent a multiline string with possibility of ignoring the first line.
#[allow(clippy::needless_pass_by_value)]
pub fn reindent_multiline(s: Cow<'_, str>, ignore_first: bool, indent: Option<usize>) -> Cow<'_, str> {
    let s_space = reindent_multiline_inner(&s, ignore_first, indent, ' ');
    let s_tab = reindent_multiline_inner(&s_space, ignore_first, indent, '\t');
    reindent_multiline_inner(&s_tab, ignore_first, indent, ' ').into()
}

fn reindent_multiline_inner(s: &str, ignore_first: bool, indent: Option<usize>, ch: char) -> String {
    let x = s
        .lines()
        .skip(ignore_first as usize)
        .filter_map(|l| {
            if l.is_empty() {
                None
            } else {
                // ignore empty lines
                Some(l.char_indices().find(|&(_, x)| x != ch).unwrap_or((l.len(), ch)).0)
            }
        })
        .min()
        .unwrap_or(0);
    let indent = indent.unwrap_or(0);
    s.lines()
        .enumerate()
        .map(|(i, l)| {
            if (ignore_first && i == 0) || l.is_empty() {
                l.to_owned()
            } else if x > indent {
                l.split_at(x - indent).1.to_owned()
            } else {
                " ".repeat(indent - x) + l
            }
        })
        .collect::<Vec<String>>()
        .join("\n")
}

/// Gets the parent expression, if any –- this is useful to constrain a lint.
pub fn get_parent_expr<'tcx>(cx: &LateContext<'tcx>, e: &Expr<'_>) -> Option<&'tcx Expr<'tcx>> {
    let map = &cx.tcx.hir();
    let hir_id = e.hir_id;
    let parent_id = map.get_parent_node(hir_id);
    if hir_id == parent_id {
        return None;
    }
    map.find(parent_id).and_then(|node| {
        if let Node::Expr(parent) = node {
            Some(parent)
        } else {
            None
        }
    })
}

pub fn get_enclosing_block<'tcx>(cx: &LateContext<'tcx>, hir_id: HirId) -> Option<&'tcx Block<'tcx>> {
    let map = &cx.tcx.hir();
    let enclosing_node = map
        .get_enclosing_scope(hir_id)
        .and_then(|enclosing_id| map.find(enclosing_id));
    enclosing_node.and_then(|node| match node {
        Node::Block(block) => Some(block),
        Node::Item(&Item {
            kind: ItemKind::Fn(_, _, eid),
            ..
        })
        | Node::ImplItem(&ImplItem {
            kind: ImplItemKind::Fn(_, eid),
            ..
        }) => match cx.tcx.hir().body(eid).value.kind {
            ExprKind::Block(ref block, _) => Some(block),
            _ => None,
        },
        _ => None,
    })
}

/// Returns the base type for HIR references and pointers.
pub fn walk_ptrs_hir_ty<'tcx>(ty: &'tcx hir::Ty<'tcx>) -> &'tcx hir::Ty<'tcx> {
    match ty.kind {
        TyKind::Ptr(ref mut_ty) | TyKind::Rptr(_, ref mut_ty) => walk_ptrs_hir_ty(&mut_ty.ty),
        _ => ty,
    }
}

/// Returns the base type for references and raw pointers, and count reference
/// depth.
pub fn walk_ptrs_ty_depth(ty: Ty<'_>) -> (Ty<'_>, usize) {
    fn inner(ty: Ty<'_>, depth: usize) -> (Ty<'_>, usize) {
        match ty.kind() {
            ty::Ref(_, ty, _) => inner(ty, depth + 1),
            _ => (ty, depth),
        }
    }
    inner(ty, 0)
}

/// Checks whether the given expression is a constant integer of the given value.
/// unlike `is_integer_literal`, this version does const folding
pub fn is_integer_const(cx: &LateContext<'_>, e: &Expr<'_>, value: u128) -> bool {
    if is_integer_literal(e, value) {
        return true;
    }
    let map = cx.tcx.hir();
    let parent_item = map.get_parent_item(e.hir_id);
    if let Some((Constant::Int(v), _)) = map
        .maybe_body_owned_by(parent_item)
        .and_then(|body_id| constant(cx, cx.tcx.typeck_body(body_id), e))
    {
        value == v
    } else {
        false
    }
}

/// Checks whether the given expression is a constant literal of the given value.
pub fn is_integer_literal(expr: &Expr<'_>, value: u128) -> bool {
    // FIXME: use constant folding
    if let ExprKind::Lit(ref spanned) = expr.kind {
        if let LitKind::Int(v, _) = spanned.node {
            return v == value;
        }
    }
    false
}

/// Returns `true` if the given `Expr` has been coerced before.
///
/// Examples of coercions can be found in the Nomicon at
/// <https://doc.rust-lang.org/nomicon/coercions.html>.
///
/// See `rustc_middle::ty::adjustment::Adjustment` and `rustc_typeck::check::coercion` for more
/// information on adjustments and coercions.
pub fn is_adjusted(cx: &LateContext<'_>, e: &Expr<'_>) -> bool {
    cx.typeck_results().adjustments().get(e.hir_id).is_some()
}

/// Returns the pre-expansion span if is this comes from an expansion of the
/// macro `name`.
/// See also `is_direct_expn_of`.
#[must_use]
pub fn is_expn_of(mut span: Span, name: &str) -> Option<Span> {
    loop {
        if span.from_expansion() {
            let data = span.ctxt().outer_expn_data();
            let new_span = data.call_site;

            if let ExpnKind::Macro(MacroKind::Bang, mac_name) = data.kind {
                if mac_name.as_str() == name {
                    return Some(new_span);
                }
            }

            span = new_span;
        } else {
            return None;
        }
    }
}

/// Returns the pre-expansion span if the span directly comes from an expansion
/// of the macro `name`.
/// The difference with `is_expn_of` is that in
/// ```rust,ignore
/// foo!(bar!(42));
/// ```
/// `42` is considered expanded from `foo!` and `bar!` by `is_expn_of` but only
/// `bar!` by
/// `is_direct_expn_of`.
#[must_use]
pub fn is_direct_expn_of(span: Span, name: &str) -> Option<Span> {
    if span.from_expansion() {
        let data = span.ctxt().outer_expn_data();
        let new_span = data.call_site;

        if let ExpnKind::Macro(MacroKind::Bang, mac_name) = data.kind {
            if mac_name.as_str() == name {
                return Some(new_span);
            }
        }
    }

    None
}

/// Convenience function to get the return type of a function.
pub fn return_ty<'tcx>(cx: &LateContext<'tcx>, fn_item: hir::HirId) -> Ty<'tcx> {
    let fn_def_id = cx.tcx.hir().local_def_id(fn_item);
    let ret_ty = cx.tcx.fn_sig(fn_def_id).output();
    cx.tcx.erase_late_bound_regions(ret_ty)
}

/// Walks into `ty` and returns `true` if any inner type is the same as `other_ty`
pub fn contains_ty(ty: Ty<'_>, other_ty: Ty<'_>) -> bool {
    ty.walk().any(|inner| match inner.unpack() {
        GenericArgKind::Type(inner_ty) => ty::TyS::same_type(other_ty, inner_ty),
        GenericArgKind::Lifetime(_) | GenericArgKind::Const(_) => false,
    })
}

/// Returns `true` if the given type is an `unsafe` function.
pub fn type_is_unsafe_function<'tcx>(cx: &LateContext<'tcx>, ty: Ty<'tcx>) -> bool {
    match ty.kind() {
        ty::FnDef(..) | ty::FnPtr(_) => ty.fn_sig(cx.tcx).unsafety() == Unsafety::Unsafe,
        _ => false,
    }
}

pub fn is_copy<'tcx>(cx: &LateContext<'tcx>, ty: Ty<'tcx>) -> bool {
    ty.is_copy_modulo_regions(cx.tcx.at(DUMMY_SP), cx.param_env)
}

/// Checks if an expression is constructing a tuple-like enum variant or struct
pub fn is_ctor_or_promotable_const_function(cx: &LateContext<'_>, expr: &Expr<'_>) -> bool {
    if let ExprKind::Call(ref fun, _) = expr.kind {
        if let ExprKind::Path(ref qp) = fun.kind {
            let res = cx.qpath_res(qp, fun.hir_id);
            return match res {
                def::Res::Def(DefKind::Variant | DefKind::Ctor(..), ..) => true,
                def::Res::Def(_, def_id) => cx.tcx.is_promotable_const_fn(def_id),
                _ => false,
            };
        }
    }
    false
}

/// Returns `true` if a pattern is refutable.
// TODO: should be implemented using rustc/mir_build/thir machinery
pub fn is_refutable(cx: &LateContext<'_>, pat: &Pat<'_>) -> bool {
    fn is_enum_variant(cx: &LateContext<'_>, qpath: &QPath<'_>, id: HirId) -> bool {
        matches!(
            cx.qpath_res(qpath, id),
            def::Res::Def(DefKind::Variant, ..) | Res::Def(DefKind::Ctor(def::CtorOf::Variant, _), _)
        )
    }

    fn are_refutable<'a, I: Iterator<Item = &'a Pat<'a>>>(cx: &LateContext<'_>, mut i: I) -> bool {
        i.any(|pat| is_refutable(cx, pat))
    }

    match pat.kind {
        PatKind::Wild => false,
        PatKind::Binding(_, _, _, pat) => pat.map_or(false, |pat| is_refutable(cx, pat)),
        PatKind::Box(ref pat) | PatKind::Ref(ref pat, _) => is_refutable(cx, pat),
        PatKind::Lit(..) | PatKind::Range(..) => true,
        PatKind::Path(ref qpath) => is_enum_variant(cx, qpath, pat.hir_id),
        PatKind::Or(ref pats) => {
            // TODO: should be the honest check, that pats is exhaustive set
            are_refutable(cx, pats.iter().map(|pat| &**pat))
        },
        PatKind::Tuple(ref pats, _) => are_refutable(cx, pats.iter().map(|pat| &**pat)),
        PatKind::Struct(ref qpath, ref fields, _) => {
            is_enum_variant(cx, qpath, pat.hir_id) || are_refutable(cx, fields.iter().map(|field| &*field.pat))
        },
        PatKind::TupleStruct(ref qpath, ref pats, _) => {
            is_enum_variant(cx, qpath, pat.hir_id) || are_refutable(cx, pats.iter().map(|pat| &**pat))
        },
        PatKind::Slice(ref head, ref middle, ref tail) => {
            match &cx.typeck_results().node_type(pat.hir_id).kind() {
                ty::Slice(..) => {
                    // [..] is the only irrefutable slice pattern.
                    !head.is_empty() || middle.is_none() || !tail.is_empty()
                },
                ty::Array(..) => are_refutable(cx, head.iter().chain(middle).chain(tail.iter()).map(|pat| &**pat)),
                _ => {
                    // unreachable!()
                    true
                },
            }
        },
    }
}

/// Checks for the `#[automatically_derived]` attribute all `#[derive]`d
/// implementations have.
pub fn is_automatically_derived(attrs: &[ast::Attribute]) -> bool {
    attrs.iter().any(|attr| attr.has_name(sym::automatically_derived))
}

/// Remove blocks around an expression.
///
/// Ie. `x`, `{ x }` and `{{{{ x }}}}` all give `x`. `{ x; y }` and `{}` return
/// themselves.
pub fn remove_blocks<'tcx>(mut expr: &'tcx Expr<'tcx>) -> &'tcx Expr<'tcx> {
    while let ExprKind::Block(ref block, ..) = expr.kind {
        match (block.stmts.is_empty(), block.expr.as_ref()) {
            (true, Some(e)) => expr = e,
            _ => break,
        }
    }
    expr
}

pub fn is_self(slf: &Param<'_>) -> bool {
    if let PatKind::Binding(.., name, _) = slf.pat.kind {
        name.name == kw::SelfLower
    } else {
        false
    }
}

pub fn is_self_ty(slf: &hir::Ty<'_>) -> bool {
    if_chain! {
        if let TyKind::Path(QPath::Resolved(None, ref path)) = slf.kind;
        if let Res::SelfTy(..) = path.res;
        then {
            return true
        }
    }
    false
}

pub fn iter_input_pats<'tcx>(decl: &FnDecl<'_>, body: &'tcx Body<'_>) -> impl Iterator<Item = &'tcx Param<'tcx>> {
    (0..decl.inputs.len()).map(move |i| &body.params[i])
}

/// Checks if a given expression is a match expression expanded from the `?`
/// operator or the `try` macro.
pub fn is_try<'tcx>(expr: &'tcx Expr<'tcx>) -> Option<&'tcx Expr<'tcx>> {
    fn is_ok(arm: &Arm<'_>) -> bool {
        if_chain! {
            if let PatKind::TupleStruct(ref path, ref pat, None) = arm.pat.kind;
            if match_qpath(path, &paths::RESULT_OK[1..]);
            if let PatKind::Binding(_, hir_id, _, None) = pat[0].kind;
            if let ExprKind::Path(QPath::Resolved(None, ref path)) = arm.body.kind;
            if let Res::Local(lid) = path.res;
            if lid == hir_id;
            then {
                return true;
            }
        }
        false
    }

    fn is_err(arm: &Arm<'_>) -> bool {
        if let PatKind::TupleStruct(ref path, _, _) = arm.pat.kind {
            match_qpath(path, &paths::RESULT_ERR[1..])
        } else {
            false
        }
    }

    if let ExprKind::Match(_, ref arms, ref source) = expr.kind {
        // desugared from a `?` operator
        if let MatchSource::TryDesugar = *source {
            return Some(expr);
        }

        if_chain! {
            if arms.len() == 2;
            if arms[0].guard.is_none();
            if arms[1].guard.is_none();
            if (is_ok(&arms[0]) && is_err(&arms[1])) ||
                (is_ok(&arms[1]) && is_err(&arms[0]));
            then {
                return Some(expr);
            }
        }
    }

    None
}

/// Returns `true` if the lint is allowed in the current context
///
/// Useful for skipping long running code when it's unnecessary
pub fn is_allowed(cx: &LateContext<'_>, lint: &'static Lint, id: HirId) -> bool {
    cx.tcx.lint_level_at_node(lint, id).0 == Level::Allow
}

pub fn get_arg_name(pat: &Pat<'_>) -> Option<Symbol> {
    match pat.kind {
        PatKind::Binding(.., ident, None) => Some(ident.name),
        PatKind::Ref(ref subpat, _) => get_arg_name(subpat),
        _ => None,
    }
}

pub fn int_bits(tcx: TyCtxt<'_>, ity: ty::IntTy) -> u64 {
    Integer::from_int_ty(&tcx, ity).size().bits()
}

#[allow(clippy::cast_possible_wrap)]
/// Turn a constant int byte representation into an i128
pub fn sext(tcx: TyCtxt<'_>, u: u128, ity: ty::IntTy) -> i128 {
    let amt = 128 - int_bits(tcx, ity);
    ((u as i128) << amt) >> amt
}

#[allow(clippy::cast_sign_loss)]
/// clip unused bytes
pub fn unsext(tcx: TyCtxt<'_>, u: i128, ity: ty::IntTy) -> u128 {
    let amt = 128 - int_bits(tcx, ity);
    ((u as u128) << amt) >> amt
}

/// clip unused bytes
pub fn clip(tcx: TyCtxt<'_>, u: u128, ity: ty::UintTy) -> u128 {
    let bits = Integer::from_uint_ty(&tcx, ity).size().bits();
    let amt = 128 - bits;
    (u << amt) >> amt
}

/// Removes block comments from the given `Vec` of lines.
///
/// # Examples
///
/// ```rust,ignore
/// without_block_comments(vec!["/*", "foo", "*/"]);
/// // => vec![]
///
/// without_block_comments(vec!["bar", "/*", "foo", "*/"]);
/// // => vec!["bar"]
/// ```
pub fn without_block_comments(lines: Vec<&str>) -> Vec<&str> {
    let mut without = vec![];

    let mut nest_level = 0;

    for line in lines {
        if line.contains("/*") {
            nest_level += 1;
            continue;
        } else if line.contains("*/") {
            nest_level -= 1;
            continue;
        }

        if nest_level == 0 {
            without.push(line);
        }
    }

    without
}

pub fn any_parent_is_automatically_derived(tcx: TyCtxt<'_>, node: HirId) -> bool {
    let map = &tcx.hir();
    let mut prev_enclosing_node = None;
    let mut enclosing_node = node;
    while Some(enclosing_node) != prev_enclosing_node {
        if is_automatically_derived(map.attrs(enclosing_node)) {
            return true;
        }
        prev_enclosing_node = Some(enclosing_node);
        enclosing_node = map.get_parent_item(enclosing_node);
    }
    false
}

/// Returns true if ty has `iter` or `iter_mut` methods
pub fn has_iter_method(cx: &LateContext<'_>, probably_ref_ty: Ty<'_>) -> Option<&'static str> {
    // FIXME: instead of this hard-coded list, we should check if `<adt>::iter`
    // exists and has the desired signature. Unfortunately FnCtxt is not exported
    // so we can't use its `lookup_method` method.
    let into_iter_collections: [&[&str]; 13] = [
        &paths::VEC,
        &paths::OPTION,
        &paths::RESULT,
        &paths::BTREESET,
        &paths::BTREEMAP,
        &paths::VEC_DEQUE,
        &paths::LINKED_LIST,
        &paths::BINARY_HEAP,
        &paths::HASHSET,
        &paths::HASHMAP,
        &paths::PATH_BUF,
        &paths::PATH,
        &paths::RECEIVER,
    ];

    let ty_to_check = match probably_ref_ty.kind() {
        ty::Ref(_, ty_to_check, _) => ty_to_check,
        _ => probably_ref_ty,
    };

    let def_id = match ty_to_check.kind() {
        ty::Array(..) => return Some("array"),
        ty::Slice(..) => return Some("slice"),
        ty::Adt(adt, _) => adt.did,
        _ => return None,
    };

    for path in &into_iter_collections {
        if match_def_path(cx, def_id, path) {
            return Some(*path.last().unwrap());
        }
    }
    None
}

/// Matches a function call with the given path and returns the arguments.
///
/// Usage:
///
/// ```rust,ignore
/// if let Some(args) = match_function_call(cx, cmp_max_call, &paths::CMP_MAX);
/// ```
pub fn match_function_call<'tcx>(
    cx: &LateContext<'tcx>,
    expr: &'tcx Expr<'_>,
    path: &[&str],
) -> Option<&'tcx [Expr<'tcx>]> {
    if_chain! {
        if let ExprKind::Call(ref fun, ref args) = expr.kind;
        if let ExprKind::Path(ref qpath) = fun.kind;
        if let Some(fun_def_id) = cx.qpath_res(qpath, fun.hir_id).opt_def_id();
        if match_def_path(cx, fun_def_id, path);
        then {
            return Some(&args)
        }
    };
    None
}

/// Checks if `Ty` is normalizable. This function is useful
/// to avoid crashes on `layout_of`.
pub fn is_normalizable<'tcx>(cx: &LateContext<'tcx>, param_env: ty::ParamEnv<'tcx>, ty: Ty<'tcx>) -> bool {
    cx.tcx.infer_ctxt().enter(|infcx| {
        let cause = rustc_middle::traits::ObligationCause::dummy();
        infcx.at(&cause, param_env).normalize(ty).is_ok()
    })
}

pub fn match_def_path<'tcx>(cx: &LateContext<'tcx>, did: DefId, syms: &[&str]) -> bool {
    // We have to convert `syms` to `&[Symbol]` here because rustc's `match_def_path`
    // accepts only that. We should probably move to Symbols in Clippy as well.
    let syms = syms.iter().map(|p| Symbol::intern(p)).collect::<Vec<Symbol>>();
    cx.match_def_path(did, &syms)
}

pub fn match_panic_call<'tcx>(cx: &LateContext<'tcx>, expr: &'tcx Expr<'_>) -> Option<&'tcx [Expr<'tcx>]> {
    match_function_call(cx, expr, &paths::BEGIN_PANIC)
        .or_else(|| match_function_call(cx, expr, &paths::BEGIN_PANIC_FMT))
        .or_else(|| match_function_call(cx, expr, &paths::PANIC_ANY))
        .or_else(|| match_function_call(cx, expr, &paths::PANICKING_PANIC))
        .or_else(|| match_function_call(cx, expr, &paths::PANICKING_PANIC_FMT))
        .or_else(|| match_function_call(cx, expr, &paths::PANICKING_PANIC_STR))
}

pub fn match_panic_def_id(cx: &LateContext<'_>, did: DefId) -> bool {
    match_def_path(cx, did, &paths::BEGIN_PANIC)
        || match_def_path(cx, did, &paths::BEGIN_PANIC_FMT)
        || match_def_path(cx, did, &paths::PANIC_ANY)
        || match_def_path(cx, did, &paths::PANICKING_PANIC)
        || match_def_path(cx, did, &paths::PANICKING_PANIC_FMT)
        || match_def_path(cx, did, &paths::PANICKING_PANIC_STR)
}

/// Returns the list of condition expressions and the list of blocks in a
/// sequence of `if/else`.
/// E.g., this returns `([a, b], [c, d, e])` for the expression
/// `if a { c } else if b { d } else { e }`.
pub fn if_sequence<'tcx>(
    mut expr: &'tcx Expr<'tcx>,
) -> (SmallVec<[&'tcx Expr<'tcx>; 1]>, SmallVec<[&'tcx Block<'tcx>; 1]>) {
    let mut conds = SmallVec::new();
    let mut blocks: SmallVec<[&Block<'_>; 1]> = SmallVec::new();

    while let ExprKind::If(ref cond, ref then_expr, ref else_expr) = expr.kind {
        conds.push(&**cond);
        if let ExprKind::Block(ref block, _) = then_expr.kind {
            blocks.push(block);
        } else {
            panic!("ExprKind::If node is not an ExprKind::Block");
        }

        if let Some(ref else_expr) = *else_expr {
            expr = else_expr;
        } else {
            break;
        }
    }

    // final `else {..}`
    if !blocks.is_empty() {
        if let ExprKind::Block(ref block, _) = expr.kind {
            blocks.push(&**block);
        }
    }

    (conds, blocks)
}

pub fn parent_node_is_if_expr(expr: &Expr<'_>, cx: &LateContext<'_>) -> bool {
    let map = cx.tcx.hir();
    let parent_id = map.get_parent_node(expr.hir_id);
    let parent_node = map.get(parent_id);
    matches!(
        parent_node,
        Node::Expr(Expr {
            kind: ExprKind::If(_, _, _),
            ..
        })
    )
}

// Finds the attribute with the given name, if any
pub fn attr_by_name<'a>(attrs: &'a [Attribute], name: &'_ str) -> Option<&'a Attribute> {
    attrs
        .iter()
        .find(|attr| attr.ident().map_or(false, |ident| ident.as_str() == name))
}

// Finds the `#[must_use]` attribute, if any
pub fn must_use_attr(attrs: &[Attribute]) -> Option<&Attribute> {
    attr_by_name(attrs, "must_use")
}

// Returns whether the type has #[must_use] attribute
pub fn is_must_use_ty<'tcx>(cx: &LateContext<'tcx>, ty: Ty<'tcx>) -> bool {
    match ty.kind() {
        ty::Adt(ref adt, _) => must_use_attr(&cx.tcx.get_attrs(adt.did)).is_some(),
        ty::Foreign(ref did) => must_use_attr(&cx.tcx.get_attrs(*did)).is_some(),
        ty::Slice(ref ty)
        | ty::Array(ref ty, _)
        | ty::RawPtr(ty::TypeAndMut { ref ty, .. })
        | ty::Ref(_, ref ty, _) => {
            // for the Array case we don't need to care for the len == 0 case
            // because we don't want to lint functions returning empty arrays
            is_must_use_ty(cx, *ty)
        },
        ty::Tuple(ref substs) => substs.types().any(|ty| is_must_use_ty(cx, ty)),
        ty::Opaque(ref def_id, _) => {
            for (predicate, _) in cx.tcx.explicit_item_bounds(*def_id) {
                if let ty::PredicateKind::Trait(trait_predicate, _) = predicate.kind().skip_binder() {
                    if must_use_attr(&cx.tcx.get_attrs(trait_predicate.trait_ref.def_id)).is_some() {
                        return true;
                    }
                }
            }
            false
        },
        ty::Dynamic(binder, _) => {
            for predicate in binder.iter() {
                if let ty::ExistentialPredicate::Trait(ref trait_ref) = predicate.skip_binder() {
                    if must_use_attr(&cx.tcx.get_attrs(trait_ref.def_id)).is_some() {
                        return true;
                    }
                }
            }
            false
        },
        _ => false,
    }
}

// check if expr is calling method or function with #[must_use] attribute
pub fn is_must_use_func_call(cx: &LateContext<'_>, expr: &Expr<'_>) -> bool {
    let did = match expr.kind {
        ExprKind::Call(ref path, _) => if_chain! {
            if let ExprKind::Path(ref qpath) = path.kind;
            if let def::Res::Def(_, did) = cx.qpath_res(qpath, path.hir_id);
            then {
                Some(did)
            } else {
                None
            }
        },
        ExprKind::MethodCall(_, _, _, _) => cx.typeck_results().type_dependent_def_id(expr.hir_id),
        _ => None,
    };

    did.map_or(false, |did| must_use_attr(&cx.tcx.get_attrs(did)).is_some())
}

pub fn is_no_std_crate(krate: &Crate<'_>) -> bool {
    krate.item.attrs.iter().any(|attr| {
        if let ast::AttrKind::Normal(ref attr, _) = attr.kind {
            attr.path == sym::no_std
        } else {
            false
        }
    })
}

/// Check if parent of a hir node is a trait implementation block.
/// For example, `f` in
/// ```rust,ignore
/// impl Trait for S {
///     fn f() {}
/// }
/// ```
pub fn is_trait_impl_item(cx: &LateContext<'_>, hir_id: HirId) -> bool {
    if let Some(Node::Item(item)) = cx.tcx.hir().find(cx.tcx.hir().get_parent_node(hir_id)) {
        matches!(item.kind, ItemKind::Impl(hir::Impl { of_trait: Some(_), .. }))
    } else {
        false
    }
}

/// Check if it's even possible to satisfy the `where` clause for the item.
///
/// `trivial_bounds` feature allows functions with unsatisfiable bounds, for example:
///
/// ```ignore
/// fn foo() where i32: Iterator {
///     for _ in 2i32 {}
/// }
/// ```
pub fn fn_has_unsatisfiable_preds(cx: &LateContext<'_>, did: DefId) -> bool {
    use rustc_trait_selection::traits;
    let predicates =
        cx.tcx
            .predicates_of(did)
            .predicates
            .iter()
            .filter_map(|(p, _)| if p.is_global() { Some(*p) } else { None });
    traits::impossible_predicates(
        cx.tcx,
        traits::elaborate_predicates(cx.tcx, predicates)
            .map(|o| o.predicate)
            .collect::<Vec<_>>(),
    )
}

/// Returns the `DefId` of the callee if the given expression is a function or method call.
pub fn fn_def_id(cx: &LateContext<'_>, expr: &Expr<'_>) -> Option<DefId> {
    match &expr.kind {
        ExprKind::MethodCall(..) => cx.typeck_results().type_dependent_def_id(expr.hir_id),
        ExprKind::Call(
            Expr {
                kind: ExprKind::Path(qpath),
                hir_id: path_hir_id,
                ..
            },
            ..,
        ) => cx.typeck_results().qpath_res(qpath, *path_hir_id).opt_def_id(),
        _ => None,
    }
}

pub fn run_lints(cx: &LateContext<'_>, lints: &[&'static Lint], id: HirId) -> bool {
    lints.iter().any(|lint| {
        matches!(
            cx.tcx.lint_level_at_node(lint, id),
            (Level::Forbid | Level::Deny | Level::Warn, _)
        )
    })
}

/// Returns true iff the given type is a primitive (a bool or char, any integer or floating-point
/// number type, a str, or an array, slice, or tuple of those types).
pub fn is_recursively_primitive_type(ty: Ty<'_>) -> bool {
    match ty.kind() {
        ty::Bool | ty::Char | ty::Int(_) | ty::Uint(_) | ty::Float(_) | ty::Str => true,
        ty::Ref(_, inner, _) if *inner.kind() == ty::Str => true,
        ty::Array(inner_type, _) | ty::Slice(inner_type) => is_recursively_primitive_type(inner_type),
        ty::Tuple(inner_types) => inner_types.types().all(is_recursively_primitive_type),
        _ => false,
    }
}

/// Returns Option<String> where String is a textual representation of the type encapsulated in the
/// slice iff the given expression is a slice of primitives (as defined in the
/// `is_recursively_primitive_type` function) and None otherwise.
pub fn is_slice_of_primitives(cx: &LateContext<'_>, expr: &Expr<'_>) -> Option<String> {
    let expr_type = cx.typeck_results().expr_ty_adjusted(expr);
    let expr_kind = expr_type.kind();
    let is_primitive = match expr_kind {
        ty::Slice(element_type) => is_recursively_primitive_type(element_type),
        ty::Ref(_, inner_ty, _) if matches!(inner_ty.kind(), &ty::Slice(_)) => {
            if let ty::Slice(element_type) = inner_ty.kind() {
                is_recursively_primitive_type(element_type)
            } else {
                unreachable!()
            }
        },
        _ => false,
    };

    if is_primitive {
        // if we have wrappers like Array, Slice or Tuple, print these
        // and get the type enclosed in the slice ref
        match expr_type.peel_refs().walk().nth(1).unwrap().expect_ty().kind() {
            ty::Slice(..) => return Some("slice".into()),
            ty::Array(..) => return Some("array".into()),
            ty::Tuple(..) => return Some("tuple".into()),
            _ => {
                // is_recursively_primitive_type() should have taken care
                // of the rest and we can rely on the type that is found
                let refs_peeled = expr_type.peel_refs();
                return Some(refs_peeled.walk().last().unwrap().to_string());
            },
        }
    }
    None
}

/// returns list of all pairs (a, b) from `exprs` such that `eq(a, b)`
/// `hash` must be comformed with `eq`
pub fn search_same<T, Hash, Eq>(exprs: &[T], hash: Hash, eq: Eq) -> Vec<(&T, &T)>
where
    Hash: Fn(&T) -> u64,
    Eq: Fn(&T, &T) -> bool,
{
    if exprs.len() == 2 && eq(&exprs[0], &exprs[1]) {
        return vec![(&exprs[0], &exprs[1])];
    }

    let mut match_expr_list: Vec<(&T, &T)> = Vec::new();

    let mut map: FxHashMap<_, Vec<&_>> =
        FxHashMap::with_capacity_and_hasher(exprs.len(), BuildHasherDefault::default());

    for expr in exprs {
        match map.entry(hash(expr)) {
            Entry::Occupied(mut o) => {
                for o in o.get() {
                    if eq(o, expr) {
                        match_expr_list.push((o, expr));
                    }
                }
                o.get_mut().push(expr);
            },
            Entry::Vacant(v) => {
                v.insert(vec![expr]);
            },
        }
    }

    match_expr_list
}

/// Peels off all references on the pattern. Returns the underlying pattern and the number of
/// references removed.
pub fn peel_hir_pat_refs(pat: &'a Pat<'a>) -> (&'a Pat<'a>, usize) {
    fn peel(pat: &'a Pat<'a>, count: usize) -> (&'a Pat<'a>, usize) {
        if let PatKind::Ref(pat, _) = pat.kind {
            peel(pat, count + 1)
        } else {
            (pat, count)
        }
    }
    peel(pat, 0)
}

/// Peels off up to the given number of references on the expression. Returns the underlying
/// expression and the number of references removed.
pub fn peel_n_hir_expr_refs(expr: &'a Expr<'a>, count: usize) -> (&'a Expr<'a>, usize) {
    fn f(expr: &'a Expr<'a>, count: usize, target: usize) -> (&'a Expr<'a>, usize) {
        match expr.kind {
            ExprKind::AddrOf(_, _, expr) if count != target => f(expr, count + 1, target),
            _ => (expr, count),
        }
    }
    f(expr, 0, count)
}

/// Peels off all references on the type. Returns the underlying type and the number of references
/// removed.
pub fn peel_mid_ty_refs(ty: Ty<'_>) -> (Ty<'_>, usize) {
    fn peel(ty: Ty<'_>, count: usize) -> (Ty<'_>, usize) {
        if let ty::Ref(_, ty, _) = ty.kind() {
            peel(ty, count + 1)
        } else {
            (ty, count)
        }
    }
    peel(ty, 0)
}

#[macro_export]
macro_rules! unwrap_cargo_metadata {
    ($cx: ident, $lint: ident, $deps: expr) => {{
        let mut command = cargo_metadata::MetadataCommand::new();
        if !$deps {
            command.no_deps();
        }

        match command.exec() {
            Ok(metadata) => metadata,
            Err(err) => {
                span_lint($cx, $lint, DUMMY_SP, &format!("could not read cargo metadata: {}", err));
                return;
            },
        }
    }};
}

pub fn is_hir_ty_cfg_dependant(cx: &LateContext<'_>, ty: &hir::Ty<'_>) -> bool {
    if_chain! {
        if let TyKind::Path(QPath::Resolved(_, path)) = ty.kind;
        if let Res::Def(_, def_id) = path.res;
        then {
            cx.tcx.has_attr(def_id, sym::cfg) || cx.tcx.has_attr(def_id, sym::cfg_attr)
        } else {
            false
        }
    }
}

#[cfg(test)]
mod test {
    use super::{reindent_multiline, without_block_comments};

    #[test]
    fn test_reindent_multiline_single_line() {
        assert_eq!("", reindent_multiline("".into(), false, None));
        assert_eq!("...", reindent_multiline("...".into(), false, None));
        assert_eq!("...", reindent_multiline("    ...".into(), false, None));
        assert_eq!("...", reindent_multiline("\t...".into(), false, None));
        assert_eq!("...", reindent_multiline("\t\t...".into(), false, None));
    }

    #[test]
    #[rustfmt::skip]
    fn test_reindent_multiline_block() {
        assert_eq!("\
    if x {
        y
    } else {
        z
    }", reindent_multiline("    if x {
            y
        } else {
            z
        }".into(), false, None));
        assert_eq!("\
    if x {
    \ty
    } else {
    \tz
    }", reindent_multiline("    if x {
        \ty
        } else {
        \tz
        }".into(), false, None));
    }

    #[test]
    #[rustfmt::skip]
    fn test_reindent_multiline_empty_line() {
        assert_eq!("\
    if x {
        y

    } else {
        z
    }", reindent_multiline("    if x {
            y

        } else {
            z
        }".into(), false, None));
    }

    #[test]
    #[rustfmt::skip]
    fn test_reindent_multiline_lines_deeper() {
        assert_eq!("\
        if x {
            y
        } else {
            z
        }", reindent_multiline("\
    if x {
        y
    } else {
        z
    }".into(), true, Some(8)));
    }

    #[test]
    fn test_without_block_comments_lines_without_block_comments() {
        let result = without_block_comments(vec!["/*", "", "*/"]);
        println!("result: {:?}", result);
        assert!(result.is_empty());

        let result = without_block_comments(vec!["", "/*", "", "*/", "#[crate_type = \"lib\"]", "/*", "", "*/", ""]);
        assert_eq!(result, vec!["", "#[crate_type = \"lib\"]", ""]);

        let result = without_block_comments(vec!["/* rust", "", "*/"]);
        assert!(result.is_empty());

        let result = without_block_comments(vec!["/* one-line comment */"]);
        assert!(result.is_empty());

        let result = without_block_comments(vec!["/* nested", "/* multi-line", "comment", "*/", "test", "*/"]);
        assert!(result.is_empty());

        let result = without_block_comments(vec!["/* nested /* inline /* comment */ test */ */"]);
        assert!(result.is_empty());

        let result = without_block_comments(vec!["foo", "bar", "baz"]);
        assert_eq!(result, vec!["foo", "bar", "baz"]);
    }
}<|MERGE_RESOLUTION|>--- conflicted
+++ resolved
@@ -309,9 +309,6 @@
 
 /// Gets the definition associated to a path.
 #[allow(clippy::shadow_unrelated)] // false positive #6563
-<<<<<<< HEAD
-pub fn path_to_res(cx: &LateContext<'_>, path: &[&str]) -> Option<Res> {
-=======
 pub fn path_to_res(cx: &LateContext<'_>, path: &[&str]) -> Res {
     macro_rules! try_res {
         ($e:expr) => {
@@ -321,7 +318,6 @@
             }
         };
     }
->>>>>>> 11edf929
     fn item_child_by_name<'tcx>(tcx: TyCtxt<'tcx>, def_id: DefId, name: &str) -> Option<&'tcx Export<HirId>> {
         tcx.item_children(def_id)
             .iter()
@@ -330,21 +326,12 @@
 
     let (krate, first, path) = match *path {
         [krate, first, ref path @ ..] => (krate, first, path),
-<<<<<<< HEAD
-        _ => return None,
-    };
-    let tcx = cx.tcx;
-    let crates = tcx.crates();
-    let krate = crates.iter().find(|&&num| tcx.crate_name(num).as_str() == krate)?;
-    let first = item_child_by_name(tcx, krate.as_def_id(), first)?;
-=======
         _ => return Res::Err,
     };
     let tcx = cx.tcx;
     let crates = tcx.crates();
     let krate = try_res!(crates.iter().find(|&&num| tcx.crate_name(num).as_str() == krate));
     let first = try_res!(item_child_by_name(tcx, krate.as_def_id(), first));
->>>>>>> 11edf929
     let last = path
         .iter()
         .copied()
@@ -364,13 +351,8 @@
             } else {
                 None
             }
-<<<<<<< HEAD
-        })?;
-    Some(last.res)
-=======
         });
     try_res!(last).res
->>>>>>> 11edf929
 }
 
 /// Convenience function to get the `DefId` of a trait by path.
