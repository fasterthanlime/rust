#[cfg(feature = "master")]
use gccjit::Context;
use rustc_codegen_ssa::codegen_attrs::check_tied_features;
use rustc_codegen_ssa::errors::TargetFeatureDisableOrEnable;
use rustc_data_structures::fx::FxHashMap;
use rustc_middle::bug;
use rustc_session::Session;
use rustc_target::target_features::RUSTC_SPECIFIC_FEATURES;
use smallvec::{SmallVec, smallvec};

use crate::errors::{
    ForbiddenCTargetFeature, PossibleFeature, UnknownCTargetFeature, UnknownCTargetFeaturePrefix,
    UnstableCTargetFeature,
};

/// The list of GCC features computed from CLI flags (`-Ctarget-cpu`, `-Ctarget-feature`,
/// `--target` and similar).
pub(crate) fn global_gcc_features(sess: &Session, diagnostics: bool) -> Vec<String> {
    // Features that come earlier are overridden by conflicting features later in the string.
    // Typically we'll want more explicit settings to override the implicit ones, so:
    //
    // * Features from -Ctarget-cpu=*; are overridden by [^1]
    // * Features implied by --target; are overridden by
    // * Features from -Ctarget-feature; are overridden by
    // * function specific features.
    //
    // [^1]: target-cpu=native is handled here, other target-cpu values are handled implicitly
    // through GCC march implementation.
    //
    // FIXME(nagisa): it isn't clear what's the best interaction between features implied by
    // `-Ctarget-cpu` and `--target` are. On one hand, you'd expect CLI arguments to always
    // override anything that's implicit, so e.g. when there's no `--target` flag, features implied
    // the host target are overridden by `-Ctarget-cpu=*`. On the other hand, what about when both
    // `--target` and `-Ctarget-cpu=*` are specified? Both then imply some target features and both
    // flags are specified by the user on the CLI. It isn't as clear-cut which order of precedence
    // should be taken in cases like these.
    let mut features = vec![];

    // Features implied by an implicit or explicit `--target`.
    features.extend(
        sess.target
            .features
            .split(',')
            .filter(|v| !v.is_empty() && backend_feature_name(v).is_some())
            .map(String::from),
    );

    // -Ctarget-features
    let known_features = sess.target.rust_target_features();
    let mut featsmap = FxHashMap::default();
    let feats = sess
        .opts
        .cg
        .target_feature
        .split(',')
        .filter_map(|s| {
            let enable_disable = match s.chars().next() {
                None => return None,
                Some(c @ ('+' | '-')) => c,
                Some(_) => {
                    if diagnostics {
                        sess.dcx().emit_warn(UnknownCTargetFeaturePrefix { feature: s });
                    }
                    return None;
                }
            };

            // Get the backend feature name, if any.
            // This excludes rustc-specific features, that do not get passed down to GCC.
            let feature = backend_feature_name(s)?;
            // Warn against use of GCC specific feature names on the CLI.
            if diagnostics {
                let feature_state = known_features.iter().find(|&&(v, _, _)| v == feature);
                match feature_state {
                    None => {
                        let rust_feature =
                            known_features.iter().find_map(|&(rust_feature, _, _)| {
                                let gcc_features = to_gcc_features(sess, rust_feature);
                                if gcc_features.contains(&feature)
                                    && !gcc_features.contains(&rust_feature)
                                {
                                    Some(rust_feature)
                                } else {
                                    None
                                }
                            });
                        let unknown_feature = if let Some(rust_feature) = rust_feature {
                            UnknownCTargetFeature {
                                feature,
                                rust_feature: PossibleFeature::Some { rust_feature },
                            }
                        } else {
                            UnknownCTargetFeature { feature, rust_feature: PossibleFeature::None }
                        };
                        sess.dcx().emit_warn(unknown_feature);
                    }
                    Some((_, stability, _)) => {
                        if let Err(reason) =
<<<<<<< HEAD
                            stability.compute_toggleability(&sess.target).allow_toggle()
=======
                            stability.toggle_allowed(&sess.target, enable_disable == '+')
>>>>>>> 6bc1fe1c
                        {
                            sess.dcx().emit_warn(ForbiddenCTargetFeature { feature, reason });
                        } else if stability.requires_nightly().is_some() {
                            // An unstable feature. Warn about using it. (It makes little sense
                            // to hard-error here since we just warn about fully unknown
                            // features above).
                            sess.dcx().emit_warn(UnstableCTargetFeature { feature });
                        }
                    }
                }

                // FIXME(nagisa): figure out how to not allocate a full hashset here.
                featsmap.insert(feature, enable_disable == '+');
            }

            // ... otherwise though we run through `to_gcc_features` when
            // passing requests down to GCC. This means that all in-language
            // features also work on the command line instead of having two
            // different names when the GCC name and the Rust name differ.
            Some(
                to_gcc_features(sess, feature)
                    .iter()
                    .flat_map(|feat| to_gcc_features(sess, feat).into_iter())
                    .map(|feature| {
                        if enable_disable == '-' {
                            format!("-{}", feature)
                        } else {
                            feature.to_string()
                        }
                    })
                    .collect::<Vec<_>>(),
            )
        })
        .flatten();
    features.extend(feats);

    if diagnostics {
        if let Some(f) = check_tied_features(sess, &featsmap) {
            sess.dcx().emit_err(TargetFeatureDisableOrEnable {
                features: f,
                span: None,
                missing_features: None,
            });
        }
    }

    features
}

/// Returns a feature name for the given `+feature` or `-feature` string.
///
/// Only allows features that are backend specific (i.e. not [`RUSTC_SPECIFIC_FEATURES`].)
fn backend_feature_name(s: &str) -> Option<&str> {
    // features must start with a `+` or `-`.
    let feature = s.strip_prefix(&['+', '-'][..]).unwrap_or_else(|| {
        bug!("target feature `{}` must begin with a `+` or `-`", s);
    });
    // Rustc-specific feature requests like `+crt-static` or `-crt-static`
    // are not passed down to GCC.
    if RUSTC_SPECIFIC_FEATURES.contains(&feature) {
        return None;
    }
    Some(feature)
}

// To find a list of GCC's names, check https://gcc.gnu.org/onlinedocs/gcc/Function-Attributes.html
pub fn to_gcc_features<'a>(sess: &Session, s: &'a str) -> SmallVec<[&'a str; 2]> {
    let arch = if sess.target.arch == "x86_64" { "x86" } else { &*sess.target.arch };
    match (arch, s) {
        ("x86", "sse4.2") => smallvec!["sse4.2", "crc32"],
        ("x86", "pclmulqdq") => smallvec!["pclmul"],
        ("x86", "rdrand") => smallvec!["rdrnd"],
        ("x86", "bmi1") => smallvec!["bmi"],
        ("x86", "cmpxchg16b") => smallvec!["cx16"],
        ("x86", "avx512vaes") => smallvec!["vaes"],
        ("x86", "avx512gfni") => smallvec!["gfni"],
        ("x86", "avx512vpclmulqdq") => smallvec!["vpclmulqdq"],
        // NOTE: seems like GCC requires 'avx512bw' for 'avx512vbmi2'.
        ("x86", "avx512vbmi2") => smallvec!["avx512vbmi2", "avx512bw"],
        // NOTE: seems like GCC requires 'avx512bw' for 'avx512bitalg'.
        ("x86", "avx512bitalg") => smallvec!["avx512bitalg", "avx512bw"],
        ("aarch64", "rcpc2") => smallvec!["rcpc-immo"],
        ("aarch64", "dpb") => smallvec!["ccpp"],
        ("aarch64", "dpb2") => smallvec!["ccdp"],
        ("aarch64", "frintts") => smallvec!["fptoint"],
        ("aarch64", "fcma") => smallvec!["complxnum"],
        ("aarch64", "pmuv3") => smallvec!["perfmon"],
        ("aarch64", "paca") => smallvec!["pauth"],
        ("aarch64", "pacg") => smallvec!["pauth"],
        // Rust ties fp and neon together. In GCC neon implicitly enables fp,
        // but we manually enable neon when a feature only implicitly enables fp
        ("aarch64", "f32mm") => smallvec!["f32mm", "neon"],
        ("aarch64", "f64mm") => smallvec!["f64mm", "neon"],
        ("aarch64", "fhm") => smallvec!["fp16fml", "neon"],
        ("aarch64", "fp16") => smallvec!["fullfp16", "neon"],
        ("aarch64", "jsconv") => smallvec!["jsconv", "neon"],
        ("aarch64", "sve") => smallvec!["sve", "neon"],
        ("aarch64", "sve2") => smallvec!["sve2", "neon"],
        ("aarch64", "sve2-aes") => smallvec!["sve2-aes", "neon"],
        ("aarch64", "sve2-sm4") => smallvec!["sve2-sm4", "neon"],
        ("aarch64", "sve2-sha3") => smallvec!["sve2-sha3", "neon"],
        ("aarch64", "sve2-bitperm") => smallvec!["sve2-bitperm", "neon"],
        (_, s) => smallvec![s],
    }
}

fn arch_to_gcc(name: &str) -> &str {
    match name {
        "M68020" => "68020",
        _ => name,
    }
}

fn handle_native(name: &str) -> &str {
    if name != "native" {
        return arch_to_gcc(name);
    }

    #[cfg(feature = "master")]
    {
        // Get the native arch.
        let context = Context::default();
        context.get_target_info().arch().unwrap().to_str().unwrap()
    }
    #[cfg(not(feature = "master"))]
    unimplemented!();
}

pub fn target_cpu(sess: &Session) -> &str {
    match sess.opts.cg.target_cpu {
        Some(ref name) => handle_native(name),
        None => handle_native(sess.target.cpu.as_ref()),
    }
}<|MERGE_RESOLUTION|>--- conflicted
+++ resolved
@@ -96,11 +96,7 @@
                     }
                     Some((_, stability, _)) => {
                         if let Err(reason) =
-<<<<<<< HEAD
-                            stability.compute_toggleability(&sess.target).allow_toggle()
-=======
                             stability.toggle_allowed(&sess.target, enable_disable == '+')
->>>>>>> 6bc1fe1c
                         {
                             sess.dcx().emit_warn(ForbiddenCTargetFeature { feature, reason });
                         } else if stability.requires_nightly().is_some() {
