--- conflicted
+++ resolved
@@ -9,12 +9,7 @@
 use rustc_middle::query::Providers;
 use rustc_middle::ty::TyCtxt;
 use rustc_session::parse::feature_err;
-<<<<<<< HEAD
-use rustc_span::Span;
-use rustc_span::symbol::{Symbol, sym};
-=======
 use rustc_span::{Span, Symbol, sym};
->>>>>>> 6bc1fe1c
 use rustc_target::target_features;
 
 use crate::errors;
@@ -23,11 +18,7 @@
 /// Enabled target features are added to `target_features`.
 pub(crate) fn from_target_feature_attr(
     tcx: TyCtxt<'_>,
-<<<<<<< HEAD
-    attr: &ast::Attribute,
-=======
     attr: &hir::Attribute,
->>>>>>> 6bc1fe1c
     rust_target_features: &UnordMap<String, target_features::StabilityComputed>,
     target_features: &mut Vec<TargetFeature>,
 ) {
@@ -73,11 +64,7 @@
 
             // Only allow target features whose feature gates have been enabled
             // and which are permitted to be toggled.
-<<<<<<< HEAD
-            if let Err(reason) = stability.allow_toggle() {
-=======
             if let Err(reason) = stability.toggle_allowed(/*enable*/ true) {
->>>>>>> 6bc1fe1c
                 tcx.dcx().emit_err(errors::ForbiddenTargetFeatureAttr {
                     span: item.span(),
                     feature,
@@ -172,11 +159,7 @@
                     .target
                     .rust_target_features()
                     .iter()
-<<<<<<< HEAD
-                    .map(|&(a, b, _)| (a.to_string(), b.compute_toggleability(target)))
-=======
                     .map(|(a, b, _)| (a.to_string(), b.compute_toggleability(target)))
->>>>>>> 6bc1fe1c
                     .collect()
             }
         },
