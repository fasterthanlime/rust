--- conflicted
+++ resolved
@@ -802,29 +802,13 @@
         // as an already loaded crate. If this is the case prevent
         // duplicates by just using the first crate.
         let root = library.metadata.get_root();
-<<<<<<< HEAD
-        // FIXME: why is this condition necessary? It was adding in #33625 but I
-        // don't know why and the original author doesn't remember ...
-        let can_reuse_cratenum =
-            locator.tuple == self.sess.opts.target_triple || locator.is_proc_macro;
-        Ok(Some(if can_reuse_cratenum {
-            let mut result = LoadResult::Loaded(library);
-            for (cnum, data) in self.cstore.iter_crate_data() {
-                if data.name() == root.name() && root.hash() == data.hash() {
-                    //assert!(locator.hash.is_none());
-                    info!("load success, going to previous cnum: {}", cnum);
-                    result = LoadResult::Previous(cnum);
-                    break;
-                }
-=======
         let mut result = LoadResult::Loaded(library);
         for (cnum, data) in self.cstore.iter_crate_data() {
             if data.name() == root.name() && root.hash() == data.hash() {
-                assert!(locator.hash.is_none());
+                //assert!(locator.hash.is_none());
                 info!("load success, going to previous cnum: {}", cnum);
                 result = LoadResult::Previous(cnum);
                 break;
->>>>>>> f43e549b
             }
         }
         Ok(Some(result))
@@ -868,15 +852,12 @@
                 CrateDepKind::MacrosOnly => CrateDepKind::MacrosOnly,
                 _ => dep.kind,
             };
-            let cnum = self.maybe_resolve_crate(
-                dep.name,
-                dep_kind,
-                CrateOrigin::IndirectDependency {
+            let cnum =
+                self.maybe_resolve_crate(dep.name, dep_kind, CrateOrigin::IndirectDependency {
                     dep_root,
                     parent_private: parent_is_private,
                     dep: &dep,
-                },
-            )?;
+                })?;
             crate_num_map.push(cnum);
         }
 
@@ -1314,15 +1295,12 @@
                 let cnum = self.resolve_crate(name, item.span, dep_kind, CrateOrigin::Extern)?;
 
                 let path_len = definitions.def_path(def_id).data.len();
-                self.cstore.update_extern_crate(
-                    cnum,
-                    ExternCrate {
-                        src: ExternCrateSource::Extern(def_id.to_def_id()),
-                        span: item.span,
-                        path_len,
-                        dependency_of: LOCAL_CRATE,
-                    },
-                );
+                self.cstore.update_extern_crate(cnum, ExternCrate {
+                    src: ExternCrateSource::Extern(def_id.to_def_id()),
+                    span: item.span,
+                    path_len,
+                    dependency_of: LOCAL_CRATE,
+                });
                 Some(cnum)
             }
             _ => bug!(),
@@ -1332,16 +1310,13 @@
     pub fn process_path_extern(&mut self, name: Symbol, span: Span) -> Option<CrateNum> {
         let cnum = self.resolve_crate(name, span, CrateDepKind::Explicit, CrateOrigin::Extern)?;
 
-        self.cstore.update_extern_crate(
-            cnum,
-            ExternCrate {
-                src: ExternCrateSource::Path,
-                span,
-                // to have the least priority in `update_extern_crate`
-                path_len: usize::MAX,
-                dependency_of: LOCAL_CRATE,
-            },
-        );
+        self.cstore.update_extern_crate(cnum, ExternCrate {
+            src: ExternCrateSource::Path,
+            span,
+            // to have the least priority in `update_extern_crate`
+            path_len: usize::MAX,
+            dependency_of: LOCAL_CRATE,
+        });
 
         Some(cnum)
     }
