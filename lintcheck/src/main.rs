--- conflicted
+++ resolved
@@ -345,11 +345,7 @@
                 clippy_args.push(opt);
             }
         } else {
-<<<<<<< HEAD
-            clippy_args.extend(&["-Wclippy::pedantic", "-Wclippy::cargo"])
-=======
             clippy_args.extend(["-Wclippy::pedantic", "-Wclippy::cargo"])
->>>>>>> 1afc7e22
         }
 
         if lint_filter.is_empty() {
@@ -357,7 +353,6 @@
         } else {
             clippy_args.push("--cap-lints=allow");
             clippy_args.extend(lint_filter.iter().map(|filter| filter.as_str()))
-<<<<<<< HEAD
         }
 
         if let Some(server) = server {
@@ -390,40 +385,6 @@
             return Vec::new();
         }
 
-=======
-        }
-
-        if let Some(server) = server {
-            let target = shared_target_dir.join("recursive");
-
-            // `cargo clippy` is a wrapper around `cargo check` that mainly sets `RUSTC_WORKSPACE_WRAPPER` to
-            // `clippy-driver`. We do the same thing here with a couple changes:
-            //
-            // `RUSTC_WRAPPER` is used instead of `RUSTC_WORKSPACE_WRAPPER` so that we can lint all crate
-            // dependencies rather than only workspace members
-            //
-            // The wrapper is set to the `lintcheck` so we can force enable linting and ignore certain crates
-            // (see `crate::driver`)
-            let status = Command::new("cargo")
-                .arg("check")
-                .arg("--quiet")
-                .current_dir(&self.path)
-                .env("CLIPPY_ARGS", clippy_args.join("__CLIPPY_HACKERY__"))
-                .env("CARGO_TARGET_DIR", target)
-                .env("RUSTC_WRAPPER", env::current_exe().unwrap())
-                // Pass the absolute path so `crate::driver` can find `clippy-driver`, as it's executed in various
-                // different working directories
-                .env("CLIPPY_DRIVER", clippy_driver_path)
-                .env("LINTCHECK_SERVER", server.local_addr.to_string())
-                .status()
-                .expect("failed to run cargo");
-
-            assert_eq!(status.code(), Some(0));
-
-            return Vec::new();
-        }
-
->>>>>>> 1afc7e22
         cargo_clippy_args.extend(clippy_args);
 
         let all_output = Command::new(&cargo_clippy_path)
