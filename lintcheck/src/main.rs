--- conflicted
+++ resolved
@@ -544,37 +544,6 @@
     (stats_string, counter)
 }
 
-<<<<<<< HEAD
-/// check if the latest modification of the logfile is older than the modification date of the
-/// clippy binary, if this is true, we should clean the lintchec shared target directory and recheck
-fn lintcheck_needs_rerun(lintcheck_logs_path: &Path, paths: [&Path; 2]) -> bool {
-    if !lintcheck_logs_path.exists() {
-        return true;
-    }
-
-    let clippy_modified: std::time::SystemTime = {
-        let [cargo, driver] = paths.map(|p| {
-            std::fs::metadata(p)
-                .expect("failed to get metadata of file")
-                .modified()
-                .expect("failed to get modification date")
-        });
-        // the oldest modification of either of the binaries
-        std::cmp::max(cargo, driver)
-    };
-
-    let logs_modified: std::time::SystemTime = std::fs::metadata(lintcheck_logs_path)
-        .expect("failed to get metadata of file")
-        .modified()
-        .expect("failed to get modification date");
-
-    // time is represented in seconds since X
-    // logs_modified 2 and clippy_modified 5 means clippy binary is older and we need to recheck
-    logs_modified < clippy_modified
-}
-
-=======
->>>>>>> 51ec465c
 #[allow(clippy::too_many_lines)]
 fn main() {
     // We're being executed as a `RUSTC_WRAPPER` as part of `--recursive`
@@ -597,26 +566,6 @@
     let cargo_clippy_path = fs::canonicalize(format!("target/debug/cargo-clippy{EXE_SUFFIX}")).unwrap();
     let clippy_driver_path = fs::canonicalize(format!("target/debug/clippy-driver{EXE_SUFFIX}")).unwrap();
 
-<<<<<<< HEAD
-    // if the clippy bin is newer than our logs, throw away target dirs to force clippy to
-    // refresh the logs
-    if lintcheck_needs_rerun(
-        &config.lintcheck_results_path,
-        [&cargo_clippy_path, &clippy_driver_path],
-    ) {
-        let shared_target_dir = "target/lintcheck/shared_target_dir";
-        // if we get an Err here, the shared target dir probably does simply not exist
-        if let Ok(metadata) = std::fs::metadata(shared_target_dir) {
-            if metadata.is_dir() {
-                println!("Clippy is newer than lint check logs, clearing lintcheck shared target dir...");
-                std::fs::remove_dir_all(shared_target_dir)
-                    .expect("failed to remove target/lintcheck/shared_target_dir");
-            }
-        }
-    }
-
-=======
->>>>>>> 51ec465c
     // assert that clippy is found
     assert!(
         cargo_clippy_path.is_file(),
@@ -684,7 +633,7 @@
         .unwrap();
 
     let server = config.recursive.then(|| {
-        fs::remove_dir_all("target/lintcheck/shared_target_dir/recursive").unwrap_or_default();
+        let _ = fs::remove_dir_all("target/lintcheck/shared_target_dir/recursive");
 
         LintcheckServer::spawn(recursive_options)
     });
