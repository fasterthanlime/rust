--- conflicted
+++ resolved
@@ -1,13 +1,9 @@
 #[cfg(feature = "master")]
 use gccjit::{FnAttribute, VarAttribute, Visibility};
 use gccjit::{Function, GlobalKind, LValue, RValue, ToRValue, Type};
-<<<<<<< HEAD
 use rustc_codegen_ssa::traits::{
     BaseTypeCodegenMethods, ConstCodegenMethods, StaticCodegenMethods,
 };
-=======
-use rustc_codegen_ssa::traits::{BaseTypeMethods, ConstMethods, StaticMethods};
->>>>>>> eb87eab2
 use rustc_hir::def::DefKind;
 use rustc_middle::middle::codegen_fn_attrs::{CodegenFnAttrFlags, CodegenFnAttrs};
 use rustc_middle::mir::interpret::{
@@ -219,11 +215,7 @@
         let gcc_type = if nested {
             self.type_i8()
         } else {
-<<<<<<< HEAD
             let ty = instance.ty(self.tcx, ty::TypingEnv::fully_monomorphized());
-=======
-            let ty = instance.ty(self.tcx, ty::ParamEnv::reveal_all());
->>>>>>> eb87eab2
             self.layout_of(ty).gcc_type(self)
         };
 
