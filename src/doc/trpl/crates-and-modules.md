--- conflicted
+++ resolved
@@ -392,11 +392,7 @@
 }
 ```
 
-<<<<<<< HEAD
 But it is not idiomatic. This is significantly more likely to introduce a
-=======
-But it is not idiomatic: it is more likely to introduce a
->>>>>>> 8a500dea
 naming conflict. In our short program, it's not a big deal, but as it grows, it
 becomes a problem. If we have conflicting names, Rust will give a compilation
 error. For example, if we made the `japanese` functions public, and tried to do
