--- conflicted
+++ resolved
@@ -128,26 +128,6 @@
         self
     }
 
-<<<<<<< HEAD
-    /// Specify target triple.
-    pub fn target(&mut self, target: &str) -> &mut Self {
-        assert!(!target.contains(char::is_whitespace), "target triple cannot contain spaces");
-        self.cmd.arg(format!("--target={target}"));
-        self
-    }
-
-    /// Specify the crate type.
-    pub fn crate_type(&mut self, crate_type: &str) -> &mut Self {
-        self.cmd.arg("--crate-type");
-        self.cmd.arg(crate_type);
-        self
-    }
-
-    /// Specify the edition year.
-    pub fn edition(&mut self, edition: &str) -> &mut Self {
-        self.cmd.arg("--edition");
-        self.cmd.arg(edition);
-=======
     /// Specify the target triple, or a path to a custom target json spec file.
     pub fn target(&mut self, target: &str) -> &mut Self {
         self.cmd.arg(format!("--target={target}"));
@@ -171,7 +151,6 @@
     /// Add an extra argument to the linker invocation, via `-Clink-arg`.
     pub fn link_arg(&mut self, link_arg: &str) -> &mut Self {
         self.cmd.arg(format!("-Clink-arg={link_arg}"));
->>>>>>> b7581490
         self
     }
 
