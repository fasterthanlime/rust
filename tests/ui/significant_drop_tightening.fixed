//@run-rustfix

#![warn(clippy::significant_drop_tightening)]

use std::sync::Mutex;

pub fn complex_return_triggers_the_lint() -> i32 {
    fn foo() -> i32 {
        1
    }
    let mutex = Mutex::new(1);
    let lock = mutex.lock().unwrap();
    let _ = *lock;
    let _ = *lock;
    drop(lock);
    foo()
}

pub fn issue_10413() {
    let mutex = Mutex::new(Some(1));
    let opt = Some(1);
    if opt.is_some() {
        let lock = mutex.lock().unwrap();
        let _ = *lock;
        if opt.is_some() {
            let _ = *lock;
        }
    }
}

<<<<<<< HEAD
=======
pub fn issue_11128() {
    use std::mem::drop as unlock;

    struct Foo {
        droppable: Option<Vec<i32>>,
        mutex: Mutex<Vec<i32>>,
    }

    impl Drop for Foo {
        fn drop(&mut self) {
            if let Some(droppable) = self.droppable.take() {
                let lock = self.mutex.lock().unwrap();
                let idx_opt = lock.iter().copied().find(|el| Some(el) == droppable.first());
                if let Some(idx) = idx_opt {
                    let local_droppable = vec![lock.first().copied().unwrap_or_default()];
                    unlock(lock);
                    drop(local_droppable);
                }
            }
        }
    }
}

>>>>>>> bafde543
pub fn path_return_can_be_ignored() -> i32 {
    let mutex = Mutex::new(1);
    let lock = mutex.lock().unwrap();
    let rslt = *lock;
    let _ = *lock;
    rslt
}

pub fn post_bindings_can_be_ignored() {
    let mutex = Mutex::new(1);
    let lock = mutex.lock().unwrap();
    let rslt = *lock;
    let another = rslt;
    let _ = another;
}

pub fn unnecessary_contention_with_multiple_owned_results() {
    {
        let mutex = Mutex::new(1i32);
        let lock = mutex.lock().unwrap();
        let _ = lock.abs();
        let _ = lock.is_positive();
    }

    {
        let mutex = Mutex::new(1i32);
        let lock = mutex.lock().unwrap();
        let rslt0 = lock.abs();
        let rslt1 = lock.is_positive();
        drop(lock);
        do_heavy_computation_that_takes_time((rslt0, rslt1));
    }
}

pub fn unnecessary_contention_with_single_owned_results() {
    {
        let mutex = Mutex::new(1i32);
        let lock = mutex.lock().unwrap();
        let _ = lock.abs();
    }
    {
        let mutex = Mutex::new(vec![1i32]);
        let mut lock = mutex.lock().unwrap();
        lock.clear();
    }

    {
        let mutex = Mutex::new(1i32);
        
        let rslt0 = mutex.lock().unwrap().abs();
        
        do_heavy_computation_that_takes_time(rslt0);
    }
    {
        let mutex = Mutex::new(vec![1i32]);
        
        mutex.lock().unwrap().clear();
        
        do_heavy_computation_that_takes_time(());
    }
}

// Marker used for illustration purposes.
pub fn do_heavy_computation_that_takes_time<T>(_: T) {}

fn main() {}<|MERGE_RESOLUTION|>--- conflicted
+++ resolved
@@ -28,8 +28,6 @@
     }
 }
 
-<<<<<<< HEAD
-=======
 pub fn issue_11128() {
     use std::mem::drop as unlock;
 
@@ -53,7 +51,6 @@
     }
 }
 
->>>>>>> bafde543
 pub fn path_return_can_be_ignored() -> i32 {
     let mutex = Mutex::new(1);
     let lock = mutex.lock().unwrap();
