--- conflicted
+++ resolved
@@ -252,13 +252,8 @@
                             <a href="https://github.com/rust-lang/rust-clippy/issues?q=is%3Aissue+{{lint.id}}">Related Issues</a>
                         </div>
                         <!-- Jump to source -->
-<<<<<<< HEAD
-                        <div class="lint-additional-info-item" ng-if="lint.id_span">
-                            <a href="https://github.com/rust-lang/rust-clippy/blob/{{docVersion}}/clippy_lints/{{lint.id_span.path}}#L{{lint.id_span.line}}">View Source</a>
-=======
                         <div class="lint-additional-info-item" ng-if="lint.id_location">
                             <a href="https://github.com/rust-lang/rust-clippy/blob/{{docVersion}}/{{lint.id_location}}">View Source</a>
->>>>>>> 30e0b699
                         </div>
                     </div>
                 </div>
